# Care labels parsing project
Repository containing data for care labels and python code for processing it and transforming it into a json structured format.

## Prerequisites

Create a venv or conda environment prior to installing the requirements, running :

`pip install -r requirements.txt`
<<<<<<< HEAD

To run the code with your own file, store the file in the data/raw directory and run :
`python src/process_labels.py data/raw/{file}.csv`
=======
>>>>>>> adf9779e

## Repo architecture and files description:

* data
  * raw : contains the raw data file
  * processed : contains the results files
    * final_care_label.csv : the processed file in csv format.
    * products_database.json : the processed file re-structured in json format.
    * to_review.xlsx : specific items that may need special attention as they have remaining text after being processed.
* notebook
  * investigation_nb : jupyter notebook with a brief analysis of the care labels data.
  * process_labels_nb : jupyter notebook processing the file step by step for demo purposes.
* src
  * process_labels : python file with all the processing functions.
  * models: python file containing the pydantic models.<|MERGE_RESOLUTION|>--- conflicted
+++ resolved
@@ -6,12 +6,11 @@
 Create a venv or conda environment prior to installing the requirements, running :
 
 `pip install -r requirements.txt`
-<<<<<<< HEAD
+
 
 To run the code with your own file, store the file in the data/raw directory and run :
 `python src/process_labels.py data/raw/{file}.csv`
-=======
->>>>>>> adf9779e
+
 
 ## Repo architecture and files description:
 
